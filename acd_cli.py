--- conflicted
+++ resolved
@@ -448,22 +448,21 @@
 
 def find_action(args: argparse.Namespace):
     r = query.find(args.name)
+    r = query.ListFormatter.format(r)
     for node in r:
         print(node)
     if not r:
         return INVALID_ARG_RETVAL
 
 
-<<<<<<< HEAD
+def find_md5_action(args: argparse.Namespace):
+    nodes = query.find_md5(args.md5)
+    nodes = query.ListFormatter.format(nodes)
+    for node in nodes:
+        print(node)
+
+
 def children_action(args: argparse.Namespace) -> int:
-=======
-def find_md5_action(args):
-    node = query.find_md5(args.md5)
-    print(node)
-
-
-def children_action(args):
->>>>>>> 79e4e81e
     c_list = query.list_children(args.node, args.recursive, args.include_trash)
     c_list = query.ListFormatter.format(c_list)
     if c_list:
@@ -628,6 +627,10 @@
     find_sp.add_argument('name')
     find_sp.set_defaults(func=find_action)
 
+    find_hash_sp = subparsers.add_parser('find-md5', aliases=['fh'], help='find files by MD5 hash [offline operation]')
+    find_hash_sp.add_argument('md5')
+    find_hash_sp.set_defaults(func=find_md5_action)
+
     re_dummy_sp = subparsers.add_parser('dummy', add_help=False)
     re_dummy_sp.add_argument('--exclude-ending', '-xe', action='append', dest='exclude_fe', default=[],
                              help='exclude files whose endings match the given string, e.g. "bak" [case insensitive]')
@@ -688,20 +691,6 @@
     res_sp.add_argument('path')
     res_sp.set_defaults(func=resolve_action)
 
-<<<<<<< HEAD
-=======
-    find_nms = ['find', 'f']
-    find_sp = subparsers.add_parser(find_nms[0], aliases=find_nms[1:],
-                                    help='find nodes by name [offline operation] [case insensitive]')
-    find_sp.add_argument('name')
-    find_sp.set_defaults(func=find_action)
-
-    findhash_nms = ['find-md5', 'fh']
-    findhash_sp = subparsers.add_parser(findhash_nms[0], aliases=findhash_nms[1:], help='find files by md5 hash [offline operation]')
-    findhash_sp.add_argument('md5')
-    findhash_sp.set_defaults(func=find_md5_action)
-
->>>>>>> 79e4e81e
     # maybe the child operations should not be exposed
     # they can be used for creating hardlinks
     add_c_sp = subparsers.add_parser('add-child', aliases=['ac'], help='add a node to a parent folder')
