--- conflicted
+++ resolved
@@ -142,22 +142,17 @@
     return nodes
 
 
-<<<<<<< HEAD
-def resolve_path(path, root=None, trash=True) -> str:
-=======
 def find_md5(md5) -> list:
-    # allow us to find potential duplicates easily
-    q = db.session.query(db.File).filter_by(md5=md5) #.first()
+    q = db.session.query(db.File).filter_by(md5=md5)
     q = sorted(q, key=lambda x: x.full_path())
 
     nodes = []
     for node in q:
-        nodes.append(node.long_id_str())
+        nodes.append(Bunch(node=node, path=node.containing_folder()))
     return nodes
 
 
-def resolve_path(path, root=None, trash=True) -> db.Node:
->>>>>>> 79e4e81e
+def resolve_path(path, root=None, trash=True) -> str:
     """Resolves absolute path to node id if fully unique"""
     if not path or (not root and '/' not in path):
         return
