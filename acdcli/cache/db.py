import configparser
import logging
import os
import re
import sqlite3
<<<<<<< HEAD
from threading import local, Lock
=======
import sys
from threading import local
>>>>>>> 5b943dc2

from acdcli.utils.conf import get_conf

from .cursors import *
from .format import FormatterMixin
from .query import QueryMixin
from .schema import SchemaMixin
from .sync import SyncMixin

logger = logging.getLogger(__name__)

_ROOT_ID_SQL = 'SELECT id FROM nodes WHERE name IS NULL AND type == "folder" ORDER BY created'


_SETTINGS_FILENAME = 'cache.ini'

_def_conf = configparser.ConfigParser()
_def_conf['sqlite'] = dict(filename='nodes.db', busy_timeout=30000, journal_mode='wal')
_def_conf['blacklist'] = dict(folders=[])

class CacheConsts(object):
    CHECKPOINT_KEY = 'checkpoint'
    LAST_SYNC_KEY = 'last_sync'
    OWNER_ID = 'owner_id'
    MAX_AGE = 30

class IntegrityError(Exception):
    def __init__(self, msg):
        self.msg = msg

    def __str__(self):
        return repr(self.msg)


def _create_conn(path: str) -> sqlite3.Connection:
    c = sqlite3.connect(path)
    c.row_factory = sqlite3.Row # allow dict-like access on rows with col name
    return c


def _regex_match(pattern: str, cell: str) -> bool:
    if cell is None:
        return False
    return re.match(pattern, cell, re.IGNORECASE) is not None


class NodeCache(SchemaMixin, QueryMixin, SyncMixin, FormatterMixin):
    IntegrityCheckType = dict(full=0, quick=1, none=2)
    """types of SQLite integrity checks"""

    def __init__(self, cache_path: str='', settings_path='', check=IntegrityCheckType['full']):
        self._conf = get_conf(settings_path, _SETTINGS_FILENAME, _def_conf)

        self.db_path = os.path.join(cache_path, self._conf['sqlite']['filename'])
        self.tl = local()

        self.integrity_check(check)
        try:
            self.init()
        except sqlite3.DatabaseError as e:
            raise IntegrityError(e)

        self._conn.create_function('REGEXP', _regex_match.__code__.co_argcount, _regex_match)

        self.path_to_node_cache = {}
        self.path_to_node_cache_lock = Lock()
        """There are a huge number of repeated path lookups,
        so cache results and invalidate on new nodes."""

        with cursor(self._conn) as c:
            c.execute(_ROOT_ID_SQL)
            row = c.fetchone()
            if not row:
                self.root_id = ''
                return
            first_id = row['id']

            if c.fetchone():
                raise IntegrityError('Could not uniquely identify root node.')

            self.root_id = first_id

        self._execute_pragma('busy_timeout', self._conf['sqlite']['busy_timeout'])
        if sys.version_info[:3] != (3, 6, 0):
            self._execute_pragma('journal_mode', self._conf['sqlite']['journal_mode'])

    @property
    def _conn(self) -> sqlite3.Connection:
        if not hasattr(self.tl, '_conn'):
            self.tl._conn = _create_conn(self.db_path)
        return self.tl._conn

    def _execute_pragma(self, key, value) -> str:
        with cursor(self._conn) as c:
            c.execute('PRAGMA %s=%s;' % (key, value))
            r = c.fetchone()
        if r:
            logger.debug('Set %s to %s. Result: %s.' % (key, value, r[0]))
            return r[0]

    @classmethod
    def remove_db_file(cls, cache_path='', settings_path='') -> bool:
        """Removes database file."""

        import os
        import random
        import string
        import tempfile

        conf = get_conf(settings_path, _SETTINGS_FILENAME, _def_conf)
        db_path = os.path.join(cache_path, conf['sqlite']['filename'])

        tmp_name = ''.join(random.choice(string.ascii_lowercase) for _ in range(16))
        tmp_name = os.path.join(tempfile.gettempdir(), tmp_name)

        try:
            os.rename(db_path, tmp_name)
        except OSError:
            logger.critical('Error renaming/removing database file "%s".' % db_path)
            return False
        else:
            try:
                os.remove(tmp_name)
            except OSError:
                logger.info('Database file was moved, but not deleted.')
        return True

    def integrity_check(self, type_: IntegrityCheckType):
        """Performs a `self-integrity check
        <https://www.sqlite.org/pragma.html#pragma_integrity_check>`_ on the database."""

        with cursor(self._conn) as c:
            if type_ == NodeCache.IntegrityCheckType['full']:
                r = c.execute('PRAGMA integrity_check;')
            elif type_ == NodeCache.IntegrityCheckType['quick']:
                r = c.execute('PRAGMA quick_check;')
            else:
                return
            r = c.fetchone()
            if not r or r[0] != 'ok':
                logger.warn('Sqlite database integrity check failed. '
                            'You may need to clear the cache if you encounter any errors.')<|MERGE_RESOLUTION|>--- conflicted
+++ resolved
@@ -3,12 +3,8 @@
 import os
 import re
 import sqlite3
-<<<<<<< HEAD
+import sys
 from threading import local, Lock
-=======
-import sys
-from threading import local
->>>>>>> 5b943dc2
 
 from acdcli.utils.conf import get_conf
 
