--- conflicted
+++ resolved
@@ -62,7 +62,6 @@
         FOREIGN KEY(child) REFERENCES nodes (id)
     );
 
-<<<<<<< HEAD
     CREATE TABLE content (
         id VARCHAR(50) NOT NULL,
         value BLOB,
@@ -80,11 +79,6 @@
     CREATE INDEX ix_parentage_parent ON parentage(parent);
     CREATE INDEX ix_nodes_names ON nodes(name);
     PRAGMA user_version = 4;
-=======
-    CREATE INDEX ix_parentage_child ON parentage(child);
-    CREATE INDEX ix_nodes_names ON nodes(name);
-    PRAGMA user_version = 3;
->>>>>>> 3170d55f
     """
 
 _GEN_DROP_TABLES_SQL = \
@@ -121,8 +115,18 @@
     conn.commit()
 
 
-<<<<<<< HEAD
+@_migration
 def _2_to_3(conn):
+    conn.executescript(
+        'CREATE INDEX IF NOT EXISTS ix_parentage_child ON parentage(child);'
+        'REINDEX;'
+        'PRAGMA user_version = 3;'
+    )
+    conn.commit()
+
+
+@_migration
+def _3_to_4(conn):
     conn.executescript(
         # For people upgrading from the main branch to PR374, this line should make the db queries work.
         # The user would also need to old-sync if they had multiple databases *and* were all ready using
@@ -138,10 +142,7 @@
         'ANALYZE;'
         'PRAGMA user_version = 3;'
     )
-    conn.commit()
-
-
-def _3_to_4(conn):
+
     conn.executescript(
         'ALTER TABLE files ADD version BIGINT;'
 
@@ -159,26 +160,9 @@
     )
     conn.commit()
 
-_migrations = [_0_to_1, _1_to_2, _2_to_3, _3_to_4]
-"""list of all migrations from index -> index+1"""
-
 
 class SchemaMixin(object):
     _DB_SCHEMA_VER = 4
-=======
-@_migration
-def _2_to_3(conn):
-    conn.executescript(
-        'CREATE INDEX IF NOT EXISTS ix_parentage_child ON parentage(child);'
-        'REINDEX;'
-        'PRAGMA user_version = 3;'
-    )
-    conn.commit()
-
-
-class SchemaMixin(object):
-    _DB_SCHEMA_VER = 3
->>>>>>> 3170d55f
 
     def init(self):
         try:
